--- conflicted
+++ resolved
@@ -156,18 +156,13 @@
 			this.batchUDFPolicyDefault = policy.batchUDFPolicyDefault;
 			this.infoPolicyDefault = policy.infoPolicyDefault;
 			this.operatePolicyReadDefault = new WritePolicy(this.readPolicyDefault);
-<<<<<<< HEAD
-
+			 
 			Aerospike.Client.Log.SetCallback((l, msg)
 						=> System.Diagnostics.Debug.WriteLine($"ASDriver: {Task.CurrentId}: {l}: '{DateTime.Now.ToString("yyyy-MM-dd HH:mm:ss.fff")}': {msg}"));
 			Aerospike.Client.Log.SetLevel(Log.Level.DEBUG);
 
 
-			var connectionUri = hosts[0].tlsName == null ? new UriBuilder("http", hosts[0].name, hosts[0].port).Uri :
-=======
-			 
 			var connectionUri = hosts[0].tlsName is null && policy.tlsPolicy is null ? new UriBuilder("http", hosts[0].name, hosts[0].port).Uri :
->>>>>>> e83c0de7
 				new UriBuilder("https", hosts[0].name, hosts[0].port).Uri;
 
 			var handler = new SocketsHttpHandler
