--- conflicted
+++ resolved
@@ -21,11 +21,7 @@
 		private readonly Statement statement;
 		private readonly ulong taskId;
 
-<<<<<<< HEAD
-		public ServerCommand(Cluster cluster, Node node, WritePolicy policy, Statement statement) 
-=======
-		public ServerCommand(Cluster cluster, Node node, WritePolicy policy, Statement statement, ulong taskId) 
->>>>>>> 55e34978
+		public ServerCommand(Cluster cluster, Node node, WritePolicy policy, Statement statement, ulong taskId)
 			: base(cluster, policy, node, false)
 		{
 			this.statement = statement;
