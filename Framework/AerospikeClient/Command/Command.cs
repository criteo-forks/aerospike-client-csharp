--- conflicted
+++ resolved
@@ -844,14 +844,11 @@
 			// Estimate buffer size.
 			Begin();
 			int fieldCount = 1;
-<<<<<<< HEAD
-=======
-			CommandExp exp = GetCommandExp(policy, attr);
->>>>>>> a992cb16
-
-			if (policy.filterExp != null)
-			{
-				dataOffset += policy.filterExp.Size();
+			Expression exp = GetBatchExpression(policy, attr);
+
+			if (exp != null)
+			{
+				dataOffset += exp.Size();
 				fieldCount++;
 			}
 
@@ -917,9 +914,9 @@
 
 			WriteBatchHeader(policy, totalTimeout, fieldCount);
 
-			if (policy.filterExp != null)
-			{
-				policy.filterExp.Write(this);
+			if (exp != null)
+			{
+				exp.Write(this);
 			}
 
 			int fieldSizeOffset = dataOffset;
@@ -993,14 +990,11 @@
 			// Estimate buffer size.
 			Begin();
 			int fieldCount = 1;
-<<<<<<< HEAD
-=======
-			CommandExp exp = GetCommandExp(policy, attr);
->>>>>>> a992cb16
-
-			if (policy.filterExp != null)
-			{
-				dataOffset += policy.filterExp.Size();
+			Expression exp = GetBatchExpression(policy, attr);
+
+			if (exp != null)
+			{
+				dataOffset += exp.Size();
 				fieldCount++;
 			}
 
@@ -1041,9 +1035,9 @@
 
 			WriteBatchHeader(policy, totalTimeout, fieldCount);
 
-			if (policy.filterExp != null)
-			{
-				policy.filterExp.Write(this);
+			if (exp != null)
+			{
+				exp.Write(this);
 			}
 
 			int fieldSizeOffset = dataOffset;
@@ -1085,6 +1079,11 @@
 			// Write real field size.
 			ByteUtil.IntToBytes((uint)(dataOffset - MSG_TOTAL_HEADER_SIZE - 4), dataBuffer, fieldSizeOffset);
 			End(compress);
+		}
+
+		private static Expression GetBatchExpression(Policy policy, BatchAttr attr)
+		{
+			return (attr.filterExp != null) ? attr.filterExp : policy.filterExp;
 		}
 
 		private byte GetBatchFlags(BatchPolicy policy)
@@ -2306,79 +2305,6 @@
 		{
 			return isWrite && commandSentCounter > 1;
 		}
-<<<<<<< HEAD
-=======
-
-		//--------------------------------------------------
-		// Expression Filters
-		//--------------------------------------------------
-
-		private static CommandExp GetCommandExp(Policy policy)
-		{
-			if (policy.filterExp != null)
-			{
-				return policy.filterExp;
-			}
-
-			if (policy.predExp != null)
-			{
-				return new CommandPredExp(policy.predExp);
-			}
-			return null;
-		}
-
-		private static CommandExp GetCommandExp(Policy policy, BatchAttr attr)
-		{
-			if (attr.filterExp != null)
-			{
-				return attr.filterExp;
-			}
-
-			if (policy.filterExp != null)
-			{
-				return policy.filterExp;
-			}
-
-			if (policy.predExp != null)
-			{
-				return new CommandPredExp(policy.predExp);
-			}
-			return null;
-		}
-
-		private class CommandPredExp : CommandExp
-		{
-			private readonly PredExp[] predExp;
-			private readonly int sz;
-
-			public CommandPredExp(PredExp[] predExp)
-			{
-				this.predExp = predExp;
-				this.sz = PredExp.EstimateSize(predExp);
-			}
-
-			public int Size()
-			{
-				return sz + FIELD_HEADER_SIZE;
-			}
-
-			public void Write(Command cmd)
-			{
-				cmd.WriteExpHeader(sz);
-				cmd.dataOffset = PredExp.Write(predExp, cmd.dataBuffer, cmd.dataOffset);
-			}
-		}
-	}
-
-	/// <summary>
-	/// Interface for embedding either PredExp or Expression in a command.
-	/// For internal use only.
-	/// </summary>
-	public interface CommandExp
-	{
-		int Size();
-		void Write(Command cmd);
->>>>>>> a992cb16
 	}
 }
 #pragma warning restore 0618