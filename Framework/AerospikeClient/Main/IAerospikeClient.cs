/* 
 * Copyright 2012-2022 Aerospike, Inc.
 *
 * Portions may be licensed to Aerospike, Inc. under one or more contributor
 * license agreements.
 *
 * Licensed under the Apache License, Version 2.0 (the "License"); you may not
 * use this file except in compliance with the License. You may obtain a copy of
 * the License at http://www.apache.org/licenses/LICENSE-2.0
 *
 * Unless required by applicable law or agreed to in writing, software
 * distributed under the License is distributed on an "AS IS" BASIS, WITHOUT
 * WARRANTIES OR CONDITIONS OF ANY KIND, either express or implied. See the
 * License for the specific language governing permissions and limitations under
 * the License.
 */
using System;
using System.Collections.Generic;
using System.Reflection;

namespace Aerospike.Client
{
	public interface IAerospikeClient
	{
		//-------------------------------------------------------
		// Operations policies
		//-------------------------------------------------------

		/// <summary>
		/// Default read policy that is used when read command policy is null.
		/// </summary>
		Policy ReadPolicyDefault { get; }

		/// <summary>
		/// Default write policy that is used when write command policy is null.
		/// </summary>
		WritePolicy WritePolicyDefault { get; }

		/// <summary>
		/// Default scan policy that is used when scan command policy is null.
		/// </summary>
		ScanPolicy ScanPolicyDefault { get; }

		/// <summary>
		/// Default query policy that is used when query command policy is null.
		/// </summary>
		QueryPolicy QueryPolicyDefault { get; }

		/// <summary>
		/// Default parent policy used in batch read commands.Parent policy fields
		/// include socketTimeout, totalTimeout, maxRetries, etc...
		/// </summary>
		BatchPolicy BatchPolicyDefault { get; }

		/// <summary>
		/// Default parent policy used in batch write commands. Parent policy fields
		/// include socketTimeout, totalTimeout, maxRetries, etc...
		/// </summary>
		BatchPolicy BatchParentPolicyWriteDefault { get; }

		/// <summary>
		/// Default write policy used in batch operate commands.
		/// Write policy fields include generation, expiration, durableDelete, etc...
		/// </summary>
		BatchWritePolicy BatchWritePolicyDefault { get; }

		/// <summary>
		/// Default delete policy used in batch delete commands.
		/// </summary>
		BatchDeletePolicy BatchDeletePolicyDefault { get; }

		/// <summary>
		/// Default user defined function policy used in batch UDF excecute commands.
		/// </summary>
		BatchUDFPolicy BatchUDFPolicyDefault { get; }

		/// <summary>
		/// Default info policy that is used when info command policy is null.
		/// </summary>
		InfoPolicy InfoPolicyDefault { get; }

		//-------------------------------------------------------
		// Cluster Connection Management
		//-------------------------------------------------------

		/// <summary>
		/// Close all client connections to database server nodes.
		/// </summary>
		void Close();

		/// <summary>
		/// Return if we are ready to talk to the database server cluster.
		/// </summary>
		bool Connected { get; }

		/// <summary>
		/// Cluster associated with this AerospikeClient instance.
		/// </summary>
		Cluster Cluster { get; }

		/// <summary>
		/// Return array of active server nodes in the cluster.
		/// </summary>
		Node[] Nodes { get; }

		/// <summary>
		/// Return operating cluster statistics.
		/// </summary>
		ClusterStats GetClusterStats();

		//-------------------------------------------------------
		// Write Record Operations
		//-------------------------------------------------------

		/// <summary>
		/// Write record bin(s).
		/// The policy specifies the transaction timeout, record expiration and how the transaction is
		/// handled when the record already exists.
		/// </summary>
		/// <param name="policy">write configuration parameters, pass in null for defaults</param>
		/// <param name="key">unique record identifier</param>
		/// <param name="bins">array of bin name/value pairs</param>
		/// <exception cref="AerospikeException">if write fails</exception>
		void Put(WritePolicy policy, Key key, params Bin[] bins);

		//-------------------------------------------------------
		// String Operations
		//-------------------------------------------------------

		/// <summary>
		/// Append bin string values to existing record bin values.
		/// The policy specifies the transaction timeout, record expiration and how the transaction is
		/// handled when the record already exists.
		/// This call only works for string values. 
		/// </summary>
		/// <param name="policy">write configuration parameters, pass in null for defaults</param>
		/// <param name="key">unique record identifier</param>
		/// <param name="bins">array of bin name/value pairs</param>
		/// <exception cref="AerospikeException">if append fails</exception>
		void Append(WritePolicy policy, Key key, params Bin[] bins);

		/// <summary>
		/// Prepend bin string values to existing record bin values.
		/// The policy specifies the transaction timeout, record expiration and how the transaction is
		/// handled when the record already exists.
		/// This call works only for string values. 
		/// </summary>
		/// <param name="policy">write configuration parameters, pass in null for defaults</param>
		/// <param name="key">unique record identifier</param>
		/// <param name="bins">array of bin name/value pairs </param>
		/// <exception cref="AerospikeException">if prepend fails</exception>
		void Prepend(WritePolicy policy, Key key, params Bin[] bins);

		//-------------------------------------------------------
		// Arithmetic Operations
		//-------------------------------------------------------

		/// <summary>
		/// Add integer bin values to existing record bin values.
		/// The policy specifies the transaction timeout, record expiration and how the transaction is
		/// handled when the record already exists.
		/// This call only works for integer values. 
		/// </summary>
		/// <param name="policy">write configuration parameters, pass in null for defaults</param>
		/// <param name="key">unique record identifier</param>
		/// <param name="bins">array of bin name/value pairs</param>
		/// <exception cref="AerospikeException">if add fails</exception>
		void Add(WritePolicy policy, Key key, params Bin[] bins);

		//-------------------------------------------------------
		// Delete Operations
		//-------------------------------------------------------

		/// <summary>
		/// Delete record for specified key.
		/// Return whether record existed on server before deletion.
		/// The policy specifies the transaction timeout.
		/// </summary>
		/// <param name="policy">delete configuration parameters, pass in null for defaults</param>
		/// <param name="key">unique record identifier</param>
		/// <exception cref="AerospikeException">if delete fails</exception>
		bool Delete(WritePolicy policy, Key key);

		/// <summary>
		/// Delete records for specified keys. If a key is not found, the corresponding result
		/// <see cref="BatchRecord.resultCode"/> will be <see cref="ResultCode.KEY_NOT_FOUND_ERROR"/>.
		/// <para>
		/// Requires server version 5.8+
		/// </para>
		/// </summary>
		/// <param name="batchPolicy">batch configuration parameters, pass in null for defaults</param>
		/// <param name="deletePolicy">delete configuration parameters, pass in null for defaults</param>
		/// <param name="keys">array of unique record identifiers</param>
		/// <exception cref="AerospikeException.BatchRecordArray">which contains results for keys that did complete</exception>
		BatchResults Delete(BatchPolicy batchPolicy, BatchDeletePolicy deletePolicy, Key[] keys);

		/// <summary>
		/// Remove records in specified namespace/set efficiently.  This method is many orders of magnitude 
		/// faster than deleting records one at a time.
		/// <para>
		/// See <a href="https://www.aerospike.com/docs/reference/info#truncate">https://www.aerospike.com/docs/reference/info#truncate</a>
		/// </para>
		/// <para>
		/// This asynchronous server call may return before the truncation is complete.  The user can still
		/// write new records after the server returns because new records will have last update times
		/// greater than the truncate cutoff (set at the time of truncate call).
		/// </para>
		/// </summary>
		/// <param name="policy">info command configuration parameters, pass in null for defaults</param>
		/// <param name="ns">required namespace</param>
		/// <param name="set">optional set name.  Pass in null to delete all sets in namespace.</param>
		/// <param name="beforeLastUpdate">
		/// optionally delete records before record last update time.
		/// If specified, value must be before the current time.
		/// Pass in null to delete all records in namespace/set regardless of last update time.
		/// </param>
		void Truncate(InfoPolicy policy, string ns, string set, DateTime? beforeLastUpdate);

		//-------------------------------------------------------
		// Touch Operations
		//-------------------------------------------------------

		/// <summary>
		/// Reset record's time to expiration using the policy's expiration.
		/// Fail if the record does not exist.
		/// </summary>
		/// <param name="policy">write configuration parameters, pass in null for defaults</param>
		/// <param name="key">unique record identifier</param>
		/// <exception cref="AerospikeException">if touch fails</exception>
		void Touch(WritePolicy policy, Key key);

		//-------------------------------------------------------
		// Existence-Check Operations
		//-------------------------------------------------------

		/// <summary>
		/// Determine if a record key exists.
		/// Return whether record exists or not.
		/// The policy can be used to specify timeouts.
		/// </summary>
		/// <param name="policy">generic configuration parameters, pass in null for defaults</param>
		/// <param name="key">unique record identifier</param>
		/// <exception cref="AerospikeException">if command fails</exception>
		bool Exists(Policy policy, Key key);

		/// <summary>
		/// Check if multiple record keys exist in one batch call.
		/// The returned boolean array is in positional order with the original key array order.
		/// </summary>
		/// <param name="policy">batch configuration parameters, pass in null for defaults</param>
		/// <param name="keys">array of unique record identifiers</param>
		/// <exception cref="AerospikeException.BatchExists">which contains results for keys that did complete</exception>
		bool[] Exists(BatchPolicy policy, Key[] keys);

		//-------------------------------------------------------
		// Read Record Operations
		//-------------------------------------------------------

		/// <summary>
		/// Read entire record for specified key.
		/// If found, return record instance.  If not found, return null.
		/// The policy can be used to specify timeouts.
		/// </summary>
		/// <param name="policy">generic configuration parameters, pass in null for defaults </param>
		/// <param name="key">unique record identifier</param>
		/// <exception cref="AerospikeException">if read fails</exception>
		Record Get(Policy policy, Key key);

		/// <summary>
		/// Read record header and bins for specified key.
		/// If found, return record instance.  If not found, return null.
		/// The policy can be used to specify timeouts.
		/// </summary>
		/// <param name="policy">generic configuration parameters, pass in null for defaults</param>
		/// <param name="key">unique record identifier</param>
		/// <param name="binNames">bins to retrieve</param>
		/// <exception cref="AerospikeException">if read fails</exception>
		Record Get(Policy policy, Key key, params string[] binNames);

		/// <summary>
		/// Read record generation and expiration only for specified key.  Bins are not read.
		/// If found, return record instance.  If not found, return null.
		/// The policy can be used to specify timeouts.
		/// </summary>
		/// <param name="policy">generic configuration parameters, pass in null for defaults</param>
		/// <param name="key">unique record identifier</param>
		/// <exception cref="AerospikeException">if read fails</exception>
		Record GetHeader(Policy policy, Key key);

		//-------------------------------------------------------
		// Batch Read Operations
		//-------------------------------------------------------

		/// <summary>
		/// Read multiple records for specified batch keys in one batch call.
		/// This method allows different namespaces/bins to be requested for each key in the batch.
		/// The returned records are located in the same list.
		/// If the BatchRead key field is not found, the corresponding record field will be null.
		/// </summary>
		/// <param name="policy">batch configuration parameters, pass in null for defaults</param>
		/// <param name="records">list of unique record identifiers and the bins to retrieve.
		/// The returned records are located in the same list.</param>
		/// <returns>true if all batch key requests succeeded</returns>
		/// <exception cref="AerospikeException">if read fails</exception>
		bool Get(BatchPolicy policy, List<BatchRead> records);

		/// <summary>
		/// Read multiple records for specified keys in one batch call.
		/// The returned records are in positional order with the original key array order.
		/// If a key is not found, the positional record will be null.
		/// </summary>
		/// <param name="policy">batch configuration parameters, pass in null for defaults</param>
		/// <param name="keys">array of unique record identifiers</param>
		/// <exception cref="AerospikeException.BatchRecords">which contains results for keys that did complete</exception>
		Record[] Get(BatchPolicy policy, Key[] keys);

		/// <summary>
		/// Read multiple record headers and bins for specified keys in one batch call.
		/// The returned records are in positional order with the original key array order.
		/// If a key is not found, the positional record will be null.
		/// </summary>
		/// <param name="policy">batch configuration parameters, pass in null for defaults</param>
		/// <param name="keys">array of unique record identifiers</param>
		/// <param name="binNames">array of bins to retrieve</param>
		/// <exception cref="AerospikeException.BatchRecords">which contains results for keys that did complete</exception>
		Record[] Get(BatchPolicy policy, Key[] keys, params string[] binNames);

		/// <summary>
		/// Read multiple records for specified keys using read operations in one batch call.
		/// The returned records are in positional order with the original key array order.
		/// If a key is not found, the positional record will be null.
		/// </summary>
		/// <param name="policy">batch configuration parameters, pass in null for defaults</param>
		/// <param name="keys">array of unique record identifiers</param>
		/// <param name="ops">array of read operations on record</param>
		/// <exception cref="AerospikeException.BatchRecords">which contains results for keys that did complete</exception>
		Record[] Get(BatchPolicy policy, Key[] keys, params Operation[] ops);

		/// <summary>
		/// Read multiple record header data for specified keys in one batch call.
		/// The returned records are in positional order with the original key array order.
		/// If a key is not found, the positional record will be null.
		/// </summary>
		/// <param name="policy">batch configuration parameters, pass in null for defaults</param>
		/// <param name="keys">array of unique record identifiers</param>
		/// <exception cref="AerospikeException.BatchRecords">which contains results for keys that did complete</exception>
		Record[] GetHeader(BatchPolicy policy, Key[] keys);

		//-------------------------------------------------------
		// Join methods
		//-------------------------------------------------------

		/// <summary>
		/// Read specified bins in left record and then join with right records.  Each join bin name
		/// (Join.leftKeysBinName) must exist in the left record.  The join bin must contain a list of 
		/// keys. Those key are used to retrieve other records using a separate batch get.
		/// </summary>
		/// <param name="policy">generic configuration parameters, pass in null for defaults</param>
		/// <param name="key">unique main record identifier</param>
		/// <param name="binNames">array of bins to retrieve</param>
		/// <param name="joins">array of join definitions</param>
		/// <exception cref="AerospikeException">if main read or join reads fail</exception>
		Record Join(BatchPolicy policy, Key key, string[] binNames, params Join[] joins);

		/// <summary>
		/// Read all bins in left record and then join with right records.  Each join bin name
		/// (Join.binNameKeys) must exist in the left record.  The join bin must contain a list of 
		/// keys. Those key are used to retrieve other records using a separate batch get.
		/// </summary>
		/// <param name="policy">generic configuration parameters, pass in null for defaults</param>
		/// <param name="key">unique main record identifier</param>
		/// <param name="joins">array of join definitions</param>
		/// <exception cref="AerospikeException">if main read or join reads fail</exception>
		Record Join(BatchPolicy policy, Key key, params Join[] joins);

		//-------------------------------------------------------
		// Generic Database Operations
		//-------------------------------------------------------

		/// <summary>
		/// Perform multiple read/write operations on a single key in one batch call.
		/// An example would be to add an integer value to an existing record and then
		/// read the result, all in one database call.
		/// <para>
		/// The server executes operations in the same order as the operations array.
		/// Both scalar bin operations (Operation) and CDT bin operations (ListOperation,
		/// MapOperation) can be performed in same call.
		/// </para>
		/// </summary>
		/// <param name="policy">write configuration parameters, pass in null for defaults</param>
		/// <param name="key">unique record identifier</param>
		/// <param name="operations">database operations to perform</param>
		/// <exception cref="AerospikeException">if command fails</exception>
		Record Operate(WritePolicy policy, Key key, params Operation[] operations);

		//-------------------------------------------------------
		// Batch Read/Write Operations
		//-------------------------------------------------------

		/// <summary>
		/// Read/Write multiple records for specified batch keys in one batch call.
		/// This method allows different namespaces/bins for each key in the batch.
		/// The returned records are located in the same list.
		/// <para>
		/// <see cref="BatchRecord"/> can be <see cref="BatchRead"/>, <see cref="BatchWrite"/>, <see cref="BatchDelete"/> or
		/// <see cref="BatchUDF"/>.
		/// </para>
		/// <para>
		/// Requires server version 5.8+
		/// </para>
		/// </summary>
		/// <param name="policy">batch configuration parameters, pass in null for defaults</param>
		/// <param name="records">list of unique record identifiers and read/write operations</param>
		/// <returns>true if all batch sub-commands succeeded</returns>
		/// <exception cref="AerospikeException">if command fails</exception>
		bool Operate(BatchPolicy policy, List<BatchRecord> records);

		/// <summary>
		/// Perform read/write operations on multiple keys. If a key is not found, the corresponding result
		/// <see cref="BatchRecord.resultCode"/> will be <seea cref="ResultCode.KEY_NOT_FOUND_ERROR"/>.
		/// <para>
		/// Requires server version 5.8+
		/// </para>
		/// </summary>
		/// <param name="batchPolicy">batch configuration parameters, pass in null for defaults</param>
		/// <param name="writePolicy">write configuration parameters, pass in null for defaults</param>
		/// <param name="keys">array of unique record identifiers</param>
		/// <param name="ops">database operations to perform</param>
		/// <exception cref="AerospikeException.BatchRecordArray">which contains results for keys that did complete</exception>
		BatchResults Operate(BatchPolicy batchPolicy, BatchWritePolicy writePolicy, Key[] keys, params Operation[] ops);

		//-------------------------------------------------------
		// Scan Operations
		//-------------------------------------------------------

		/// <summary>
		/// Read all records in specified namespace and set.  If the policy's 
		/// concurrentNodes is specified, each server node will be read in
		/// parallel.  Otherwise, server nodes are read in series.
		/// <para>
		/// This call will block until the scan is complete - callbacks are made
		/// within the scope of this call.
		/// </para>
		/// </summary>
		/// <param name="policy">scan configuration parameters, pass in null for defaults</param>
		/// <param name="ns">namespace - equivalent to database name</param>
		/// <param name="setName">optional set name - equivalent to database table</param>
		/// <param name="callback">read callback method - called with record data</param>
		/// <param name="binNames">optional bin to retrieve. All bins will be returned if not specified.</param>
		/// <exception cref="AerospikeException">if scan fails</exception>
		void ScanAll(ScanPolicy policy, string ns, string setName, ScanCallback callback, params string[] binNames);

		/// <summary>
		/// Read all records in specified namespace and set for one node only.
		/// The node is specified by name.
		/// <para>
		/// This call will block until the scan is complete - callbacks are made
		/// within the scope of this call.
		/// </para>
		/// </summary>
		/// <param name="policy">scan configuration parameters, pass in null for defaults</param>
		/// <param name="nodeName">server node name</param>
		/// <param name="ns">namespace - equivalent to database name</param>
		/// <param name="setName">optional set name - equivalent to database table</param>
		/// <param name="callback">read callback method - called with record data</param>
		/// <param name="binNames">optional bin to retrieve. All bins will be returned if not specified.</param>
		/// <exception cref="AerospikeException">if scan fails</exception>
		void ScanNode(ScanPolicy policy, string nodeName, string ns, string setName, ScanCallback callback, params string[] binNames);

		/// <summary>
		/// Read all records in specified namespace and set for one node only.
		/// <para>
		/// This call will block until the scan is complete - callbacks are made
		/// within the scope of this call.
		/// </para>
		/// </summary>
		/// <param name="policy">scan configuration parameters, pass in null for defaults</param>
		/// <param name="node">server node</param>
		/// <param name="ns">namespace - equivalent to database name</param>
		/// <param name="setName">optional set name - equivalent to database table</param>
		/// <param name="callback">read callback method - called with record data</param>
		/// <param name="binNames">optional bin to retrieve. All bins will be returned if not specified.</param>
		/// <exception cref="AerospikeException">if scan fails</exception>
		void ScanNode(ScanPolicy policy, Node node, string ns, string setName, ScanCallback callback, params string[] binNames);

		/// <summary>
		/// Read records in specified namespace, set and partition filter.
		/// <para>
		/// This call will block until the scan is complete - callbacks are made
		/// within the scope of this call.
		/// </para>
		/// </summary>
		/// <param name="policy">scan configuration parameters, pass in null for defaults</param>
		/// <param name="partitionFilter">filter on a subset of data partitions</param>
		/// <param name="ns">namespace - equivalent to database name</param>
		/// <param name="setName">optional set name - equivalent to database table</param>
		/// <param name="callback">read callback method - called with record data</param>
		/// <param name="binNames">optional bin to retrieve. All bins will be returned if not specified.</param>
		/// <exception cref="AerospikeException">if scan fails</exception>
		void ScanPartitions(ScanPolicy policy, PartitionFilter partitionFilter, string ns, string setName, ScanCallback callback, params string[] binNames);

		//---------------------------------------------------------------
		// User defined functions
		//---------------------------------------------------------------

		/// <summary>
		/// Register package located in a file containing user defined functions with server.
		/// This asynchronous server call will return before command is complete.
		/// The user can optionally wait for command completion by using the returned
		/// RegisterTask instance.
		/// </summary>
		/// <param name="policy">generic configuration parameters, pass in null for defaults</param>
		/// <param name="clientPath">path of client file containing user defined functions, relative to current directory</param>
		/// <param name="serverPath">path to store user defined functions on the server, relative to configured script directory.</param>
		/// <param name="language">language of user defined functions</param>
		/// <exception cref="AerospikeException">if register fails</exception>
		RegisterTask Register(Policy policy, string clientPath, string serverPath, Language language);

		/// <summary>
		/// Register package located in a resource containing user defined functions with server.
		/// This asynchronous server call will return before command is complete.
		/// The user can optionally wait for command completion by using the returned
		/// RegisterTask instance.
		/// </summary>
		/// <param name="policy">generic configuration parameters, pass in null for defaults</param>
		/// <param name="resourceAssembly">assembly where resource is located.  Current assembly can be obtained by: Assembly.GetExecutingAssembly()</param>
		/// <param name="resourcePath">namespace path where Lua resource is located.  Example: Aerospike.Client.Resources.mypackage.lua</param>
		/// <param name="serverPath">path to store user defined functions on the server, relative to configured script directory.</param>
		/// <param name="language">language of user defined functions</param>
		/// <exception cref="AerospikeException">if register fails</exception>
		RegisterTask Register(Policy policy, Assembly resourceAssembly, string resourcePath, string serverPath, Language language);

		/// <summary>
		/// Register UDF functions located in a code string with server. Example:
		/// <code>
		/// String code = @"
		/// local function reducer(val1,val2)
		///	  return val1 + val2
		/// end
		///
		/// function sum_single_bin(stream,name)
		///   local function mapper(rec)
		///     return rec[name]
		///   end
		///   return stream : map(mapper) : reduce(reducer)
		/// end
		///";
		///
		///	client.RegisterUdfString(null, code, "mysum.lua", Language.LUA);
		/// </code>
		/// <para>
		/// This asynchronous server call will return before command is complete.
		/// The user can optionally wait for command completion by using the returned
		/// RegisterTask instance.
		/// </para>
		/// </summary>
		/// <param name="policy">generic configuration parameters, pass in null for defaults</param>
		/// <param name="code">code string containing user defined functions</param>
		/// <param name="serverPath">path to store user defined functions on the server, relative to configured script directory.</param>
		/// <param name="language">language of user defined functions</param>
		/// <exception cref="AerospikeException">if register fails</exception>
		RegisterTask RegisterUdfString(Policy policy, string code, string serverPath, Language language);

		/// <summary>
		/// Remove user defined function from server nodes.
		/// </summary>
		/// <param name="policy">info configuration parameters, pass in null for defaults</param>
		/// <param name="serverPath">location of UDF on server nodes.  Example: mylua.lua </param>
		/// <exception cref="AerospikeException">if remove fails</exception>
		void RemoveUdf(InfoPolicy policy, string serverPath);

		/// <summary>
		/// Execute user defined function on server and return results.
		/// The function operates on a single record.
		/// The package name is used to locate the udf file location:
		/// <para>
		/// udf file = &lt;server udf dir&gt;/&lt;package name&gt;.lua
		/// </para>
		/// </summary>
		/// <param name="policy">generic configuration parameters, pass in null for defaults</param>
		/// <param name="key">unique record identifier</param>
		/// <param name="packageName">server package name where user defined function resides</param>
		/// <param name="functionName">user defined function</param>
		/// <param name="args">arguments passed in to user defined function</param>
		/// <exception cref="AerospikeException">if transaction fails</exception>
		object Execute(WritePolicy policy, Key key, string packageName, string functionName, params Value[] args);

		/// <summary>
<<<<<<< HEAD
		/// Execute user defined function on server for each key and return results.
		/// The package name is used to locate the udf file location:
		/// <para>
		/// udf file = &lt;server udf dir&gt;/&lt;package name&gt;.lua
		/// </para>
		/// <para>
		/// Requires server version 5.8+
		/// </para>
		/// </summary>
		/// <param name="batchPolicy">batch configuration parameters, pass in null for defaults</param>
		/// <param name="udfPolicy">udf configuration parameters, pass in null for defaults</param>
		/// <param name="keys">array of unique record identifiers</param>
		/// <param name="packageName">server package name where user defined function resides</param>
		/// <param name="functionName">user defined function</param>
		/// <param name="functionArgs">arguments passed in to user defined function</param>
		/// <exception cref="AerospikeException.BatchRecordArray">which contains results for keys that did complete</exception>
		BatchResults Execute(BatchPolicy batchPolicy, BatchUDFPolicy udfPolicy, Key[] keys, string packageName, string functionName, params Value[] functionArgs);

		//----------------------------------------------------------
		// Query/Execute
		//----------------------------------------------------------

		/// <summary>
		/// Apply user defined function on records that match the statement filter.
=======
		/// Apply user defined function on records that match the background query statement filter.
>>>>>>> 55e34978
		/// Records are not returned to the client.
		/// This asynchronous server call will return before the command is complete.  
		/// The user can optionally wait for command completion by using the returned 
		/// ExecuteTask instance.
		/// </summary>
		/// <param name="policy">configuration parameters, pass in null for defaults</param>
		/// <param name="statement">background query definition</param>
		/// <param name="packageName">server package where user defined function resides</param>
		/// <param name="functionName">function name</param>
		/// <param name="functionArgs">to pass to function name, if any</param>
		/// <exception cref="AerospikeException">if command fails</exception>
		ExecuteTask Execute(WritePolicy policy, Statement statement, string packageName, string functionName, params Value[] functionArgs);

		/// <summary>
		/// Apply operations on records that match the background query statement filter.
		/// Records are not returned to the client.
		/// This asynchronous server call will return before the command is complete.
		/// The user can optionally wait for command completion by using the returned
		/// ExecuteTask instance.
		/// </summary>
		/// <param name="policy">write configuration parameters, pass in null for defaults</param>
		/// <param name="statement">background query definition</param>
		/// <param name="operations">list of operations to be performed on selected records</param>
		/// <exception cref="AerospikeException">if command fails</exception>
		ExecuteTask Execute(WritePolicy policy, Statement statement, params Operation[] operations);

		//--------------------------------------------------------
		// Query functions
		//--------------------------------------------------------

		/// <summary>
		/// Execute query and call action for each record returned from server.
		/// </summary>
		/// <param name="policy">generic configuration parameters, pass in null for defaults</param>
		/// <param name="statement">query definition</param>
		/// <param name="action">action methods to be called for each record</param>
		/// <exception cref="AerospikeException">if query fails</exception>
		void Query(QueryPolicy policy, Statement statement, Action<Key, Record> action);

		/// <summary>
		/// Execute query and return record iterator.  The query executor puts records on a queue in 
		/// separate threads.  The calling thread concurrently pops records off the queue through the 
		/// record iterator.
		/// </summary>
		/// <param name="policy">generic configuration parameters, pass in null for defaults</param>
		/// <param name="statement">query definition</param>
		/// <exception cref="AerospikeException">if query fails</exception>
		RecordSet Query(QueryPolicy policy, Statement statement);

		/// <summary>
		/// Execute query on all server nodes and return records via the listener. This method will
		/// block until the query is complete. Listener callbacks are made within the scope of this call.
		/// <para>
		/// If <see cref="QueryPolicy.maxConcurrentNodes"/> is not 1, the supplied listener must handle
		/// shared data in a thread-safe manner, because the listener will be called by multiple query
		/// threads (one thread per node) in parallel.
		/// </para>
		/// <para>
		/// Requires server version 6.0+ if using a secondary index query.
		/// </para>
		/// </summary>
		/// <param name="policy">query configuration parameters, pass in null for defaults</param>
		/// <param name="statement">query definition</param>
		/// <param name="listener">where to send results</param>
		/// <exception cref="AerospikeException">if query fails</exception>
		void Query(QueryPolicy policy, Statement statement, QueryListener listener);

		/// <summary>
		/// Execute query for specified partitions and return records via the listener. This method will
		/// block until the query is complete. Listener callbacks are made within the scope of this call.
		/// <para>
		/// If <see cref="QueryPolicy.maxConcurrentNodes"/> is not 1, the supplied listener must handle
		/// shared data in a thread-safe manner, because the listener will be called by multiple query
		/// threads (one thread per node) in parallel.
		/// </para>
		/// <para>
		/// The completion status of all partitions is stored in the partitionFilter when the query terminates.
		/// This partitionFilter can then be used to resume an incomplete query at a later time.
		/// This is the preferred method for query terminate/resume functionality.
		/// </para>
		/// <para>
		/// Requires server version 6.0+ if using a secondary index query.
		/// </para>
		/// </summary>
		/// <param name="policy">query configuration parameters, pass in null for defaults</param>
		/// <param name="statement">query definition</param>
		/// <param name="partitionFilter">
		/// data partition filter. Set to <see cref="PartitionFilter.All"/> for all partitions.
		/// </param>
		/// <param name="listener">where to send results</param>
		/// <exception cref="AerospikeException">if query fails</exception>
		void Query
		(
			QueryPolicy policy,
			Statement statement,
			PartitionFilter partitionFilter,
			QueryListener listener
		);

		/// <summary>
		/// Execute query for specified partitions and return record iterator.  The query executor puts
		/// records on a queue in separate threads.  The calling thread concurrently pops records off
		/// the queue through the record iterator.
		/// <para>
		/// Requires server version 6.0+ if using a secondary index query.
		/// </para>
		/// </summary>
		/// <param name="policy">query configuration parameters, pass in null for defaults</param>
		/// <param name="statement">query definition</param>
		/// <param name="partitionFilter">filter on a subset of data partitions</param>
		/// <exception cref="AerospikeException">if query fails</exception>
		RecordSet QueryPartitions
		(
			QueryPolicy policy,
			Statement statement,
			PartitionFilter partitionFilter
		);

		/// <summary>
		/// Execute query, apply statement's aggregation function, and return result iterator. 
		/// The aggregation function should be located in a Lua script file that can be found from the 
		/// "LuaConfig.PackagePath" paths static variable.  The default package path is "udf/?.lua"
		/// where "?" is the packageName.
		/// <para>
		/// The query executor puts results on a queue in separate threads.  The calling thread 
		/// concurrently pops results off the queue through the ResultSet iterator.
		/// The aggregation function is called on both server and client (final reduce).
		/// Therefore, the Lua script file must also reside on both server and client.
		/// </para>
		/// </summary>
		/// <param name="policy">query configuration parameters, pass in null for defaults</param>
		/// <param name="statement">query definition</param>
		/// <param name="packageName">server package where user defined function resides</param>
		/// <param name="functionName">aggregation function name</param>
		/// <param name="functionArgs">arguments to pass to function name, if any</param>
		/// <exception cref="AerospikeException">if query fails</exception>
		ResultSet QueryAggregate
		(
			QueryPolicy policy,
			Statement statement,
			string packageName,
			string functionName,
			params Value[] functionArgs
		);

		/// <summary>
		/// Execute query, apply statement's aggregation function, call action for each aggregation
		/// object returned from server. 
		/// </summary>
		/// <param name="policy">query configuration parameters, pass in null for defaults</param>
		/// <param name="statement">
		/// query definition with aggregate functions already initialized by SetAggregateFunction().
		/// </param>
		/// <param name="action">action methods to be called for each aggregation object</param>
		/// <exception cref="AerospikeException">if query fails</exception>
		void QueryAggregate(QueryPolicy policy, Statement statement, Action<Object> action);

		/// <summary>
		/// Execute query, apply statement's aggregation function, and return result iterator. 
		/// The aggregation function should be initialized via the statement's SetAggregateFunction()
		/// and should be located in a Lua resource file located in an assembly.
		/// <para>
		/// The query executor puts results on a queue in separate threads.  The calling thread 
		/// concurrently pops results off the queue through the ResultSet iterator.
		/// The aggregation function is called on both server and client (final reduce).
		/// Therefore, the Lua script file must also reside on both server and client.
		/// </para>
		/// </summary>
		/// <param name="policy">query configuration parameters, pass in null for defaults</param>
		/// <param name="statement">
		/// query definition with aggregate functions already initialized by SetAggregateFunction().
		/// </param>
		/// <exception cref="AerospikeException">if query fails</exception>
		ResultSet QueryAggregate(QueryPolicy policy, Statement statement);

		/// <summary>
		/// Create scalar secondary index.
		/// This asynchronous server call will return before command is complete.
		/// The user can optionally wait for command completion by using the returned
		/// IndexTask instance.
		/// </summary>
		/// <param name="policy">generic configuration parameters, pass in null for defaults</param>
		/// <param name="ns">namespace - equivalent to database name</param>
		/// <param name="setName">optional set name - equivalent to database table</param>
		/// <param name="indexName">name of secondary index</param>
		/// <param name="binName">bin name that data is indexed on</param>
		/// <param name="indexType">underlying data type of secondary index</param>
		/// <exception cref="AerospikeException">if index create fails</exception>
		IndexTask CreateIndex
		(
			Policy policy,
			string ns,
			string setName,
			string indexName,
			string binName,
			IndexType indexType
		);

		/// <summary>
		/// Create complex secondary index on bins containing collections.
		/// This asynchronous server call will return before command is complete.
		/// The user can optionally wait for command completion by using the returned
		/// IndexTask instance.
		/// </summary>
		/// <param name="policy">generic configuration parameters, pass in null for defaults</param>
		/// <param name="ns">namespace - equivalent to database name</param>
		/// <param name="setName">optional set name - equivalent to database table</param>
		/// <param name="indexName">name of secondary index</param>
		/// <param name="binName">bin name that data is indexed on</param>
		/// <param name="indexType">underlying data type of secondary index</param>
		/// <param name="indexCollectionType">index collection type</param>
		/// <exception cref="AerospikeException">if index create fails</exception>
		IndexTask CreateIndex
		(
			Policy policy,
			string ns,
			string setName,
			string indexName,
			string binName,
			IndexType indexType,
			IndexCollectionType indexCollectionType
		);

		/// <summary>
		/// Delete secondary index.
		/// This asynchronous server call will return before command is complete.
		/// The user can optionally wait for command completion by using the returned
		/// IndexTask instance.
		/// </summary>
		/// <param name="policy">generic configuration parameters, pass in null for defaults</param>
		/// <param name="ns">namespace - equivalent to database name</param>
		/// <param name="setName">optional set name - equivalent to database table</param>
		/// <param name="indexName">name of secondary index</param>
		/// <exception cref="AerospikeException">if index drop fails</exception>
		IndexTask DropIndex(Policy policy, string ns, string setName, string indexName);

		//-----------------------------------------------------------------
		// XDR - Cross datacenter replication
		//-----------------------------------------------------------------

		/// <summary>
		/// Set XDR filter for given datacenter name and namespace. The expression filter indicates
		/// which records XDR should ship to the datacenter.
		/// </summary>
		/// <param name="policy">info configuration parameters, pass in null for defaults</param>
		/// <param name="datacenter">XDR datacenter name</param>
		/// <param name="ns">namespace - equivalent to database name</param>
		/// <param name="filter">expression filter</param>
		/// <exception cref="AerospikeException">if command fails</exception>
		void SetXDRFilter(InfoPolicy policy, string datacenter, string ns, Expression filter);

		//-------------------------------------------------------
		// User administration
		//-------------------------------------------------------

		/// <summary>
		/// Create user with password and roles.  Clear-text password will be hashed using bcrypt 
		/// before sending to server.
		/// </summary>
		/// <param name="policy">admin configuration parameters, pass in null for defaults</param>
		/// <param name="user">user name</param>
		/// <param name="password">user password in clear-text format</param>
		/// <param name="roles">variable arguments array of role names.  Predefined roles are listed in Role.cs</param>		
		void CreateUser(AdminPolicy policy, string user, string password, IList<string> roles);

		/// <summary>
		/// Remove user from cluster.
		/// </summary>
		/// <param name="policy">admin configuration parameters, pass in null for defaults</param>
		/// <param name="user">user name</param>
		void DropUser(AdminPolicy policy, string user);

		/// <summary>
		/// Change user's password.
		/// </summary>
		/// <param name="policy">admin configuration parameters, pass in null for defaults</param>
		/// <param name="user">user name</param>
		/// <param name="password">user password in clear-text format</param>
		void ChangePassword(AdminPolicy policy, string user, string password);

		/// <summary>
		/// Add roles to user's list of roles.
		/// </summary>
		/// <param name="policy">admin configuration parameters, pass in null for defaults</param>
		/// <param name="user">user name</param>
		/// <param name="roles">role names.  Predefined roles are listed in Role.cs</param>
		void GrantRoles(AdminPolicy policy, string user, IList<string> roles);

		/// <summary>
		/// Remove roles from user's list of roles.
		/// </summary>
		/// <param name="policy">admin configuration parameters, pass in null for defaults</param>
		/// <param name="user">user name</param>
		/// <param name="roles">role names.  Predefined roles are listed in Role.cs</param>
		void RevokeRoles(AdminPolicy policy, string user, IList<string> roles);

		/// <summary>
		/// Create user defined role.
		/// </summary>
		/// <param name="policy">admin configuration parameters, pass in null for defaults</param>
		/// <param name="roleName">role name</param>
		/// <param name="privileges">privileges assigned to the role.</param>
		/// <exception cref="AerospikeException">if command fails </exception>
		void CreateRole(AdminPolicy policy, string roleName, IList<Privilege> privileges);

		/// <summary>
		/// Create user defined role with optional privileges and whitelist.
		/// </summary>
		/// <param name="policy">admin configuration parameters, pass in null for defaults</param>
		/// <param name="roleName">role name</param>
		/// <param name="privileges">optional list of privileges assigned to role.</param>
		/// <param name="whitelist">
		/// optional list of allowable IP addresses assigned to role.
		/// IP addresses can contain wildcards (ie. 10.1.2.0/24).
		/// </param>
		/// <exception cref="AerospikeException">if command fails</exception>
		void CreateRole(AdminPolicy policy, string roleName, IList<Privilege> privileges, IList<string> whitelist);

		/// <summary>
		/// Create user defined role with optional privileges, whitelist and read/write quotas.
		/// Quotas require server security configuration "enable-quotas" to be set to true.
		/// </summary>
		/// <param name="policy">admin configuration parameters, pass in null for defaults</param>
		/// <param name="roleName">role name</param>
		/// <param name="privileges">optional list of privileges assigned to role.</param>
		/// <param name="whitelist">
		/// optional list of allowable IP addresses assigned to role.
		/// IP addresses can contain wildcards (ie. 10.1.2.0/24).
		/// </param>
		/// <param name="readQuota">optional maximum reads per second limit, pass in zero for no limit.</param>
		/// <param name="writeQuota">optional maximum writes per second limit, pass in zero for no limit.</param>
		/// <exception cref="AerospikeException">if command fails</exception>
		void CreateRole
		(
			AdminPolicy policy,
			string roleName,
			IList<Privilege> privileges,
			IList<string> whitelist,
			int readQuota,
			int writeQuota
		);

		/// <summary>
		/// Drop user defined role.
		/// </summary>
		/// <param name="policy">admin configuration parameters, pass in null for defaults</param>
		/// <param name="roleName">role name</param>
		/// <exception cref="AerospikeException">if command fails</exception>
		void DropRole(AdminPolicy policy, string roleName);

		/// <summary>
		/// Grant privileges to an user defined role.
		/// </summary>
		/// <param name="policy">admin configuration parameters, pass in null for defaults</param>
		/// <param name="roleName">role name</param>
		/// <param name="privileges">privileges assigned to the role.</param>
		/// <exception cref="AerospikeException">if command fails</exception>
		void GrantPrivileges(AdminPolicy policy, string roleName, IList<Privilege> privileges);

		/// <summary>
		/// Revoke privileges from an user defined role.
		/// </summary>
		/// <param name="policy">admin configuration parameters, pass in null for defaults</param>
		/// <param name="roleName">role name</param>
		/// <param name="privileges">privileges assigned to the role.</param>
		/// <exception cref="AerospikeException">if command fails</exception>
		void RevokePrivileges(AdminPolicy policy, string roleName, IList<Privilege> privileges);

		/// <summary>
		/// Set IP address whitelist for a role.  If whitelist is null or empty, remove existing whitelist from role.
		/// </summary>
		/// <param name="policy">admin configuration parameters, pass in null for defaults</param>
		/// <param name="roleName">role name</param>
		/// <param name="whitelist">
		/// list of allowable IP addresses or null.
		/// IP addresses can contain wildcards (ie. 10.1.2.0/24).
		/// </param>
		/// <exception cref="AerospikeException">if command fails</exception>
		void SetWhitelist(AdminPolicy policy, string roleName, IList<string> whitelist);

		/// <summary>
		/// Set maximum reads/writes per second limits for a role.  If a quota is zero, the limit is removed.
		/// Quotas require server security configuration "enable-quotas" to be set to true.
		/// </summary>
		/// <param name="policy">admin configuration parameters, pass in null for defaults</param>
		/// <param name="roleName">role name</param>
		/// <param name="readQuota">maximum reads per second limit, pass in zero for no limit.</param>
		/// <param name="writeQuota">maximum writes per second limit, pass in zero for no limit.</param>
		/// <exception cref="AerospikeException">if command fails</exception>
		void SetQuotas(AdminPolicy policy, string roleName, int readQuota, int writeQuota);

		/// <summary>
		/// Retrieve roles for a given user.
		/// </summary>
		/// <param name="policy">admin configuration parameters, pass in null for defaults</param>
		/// <param name="user">user name filter</param>
		User QueryUser(AdminPolicy policy, string user);

		/// <summary>
		/// Retrieve all users and their roles.
		/// </summary>
		/// <param name="policy">admin configuration parameters, pass in null for defaults</param>
		List<User> QueryUsers(AdminPolicy policy);

		/// <summary>
		/// Retrieve role definition.
		/// </summary>
		/// <param name="policy">admin configuration parameters, pass in null for defaults</param>
		/// <param name="roleName">role name filter</param>
		/// <exception cref="AerospikeException">if command fails</exception>
		Role QueryRole(AdminPolicy policy, string roleName);

		/// <summary>
		/// Retrieve all roles.
		/// </summary>
		/// <param name="policy">admin configuration parameters, pass in null for defaults</param>
		/// <exception cref="AerospikeException">if command fails</exception>
		List<Role> QueryRoles(AdminPolicy policy);
	}
}<|MERGE_RESOLUTION|>--- conflicted
+++ resolved
@@ -586,7 +586,6 @@
 		object Execute(WritePolicy policy, Key key, string packageName, string functionName, params Value[] args);
 
 		/// <summary>
-<<<<<<< HEAD
 		/// Execute user defined function on server for each key and return results.
 		/// The package name is used to locate the udf file location:
 		/// <para>
@@ -610,10 +609,7 @@
 		//----------------------------------------------------------
 
 		/// <summary>
-		/// Apply user defined function on records that match the statement filter.
-=======
 		/// Apply user defined function on records that match the background query statement filter.
->>>>>>> 55e34978
 		/// Records are not returned to the client.
 		/// This asynchronous server call will return before the command is complete.  
 		/// The user can optionally wait for command completion by using the returned 
