--- conflicted
+++ resolved
@@ -88,7 +88,7 @@
 			return true;
 		}
 
-		protected internal virtual bool ParseGroup()
+		protected internal bool ParseGroup()
 		{
 			// Parse each message response and add it to the result array
 			while (dataOffset < dataLength)
@@ -121,22 +121,12 @@
 				opCount = ByteUtil.BytesToShort(dataBuffer, dataOffset);
 				dataOffset += 2;
 
-<<<<<<< HEAD
-				Key key = ParseKey(fieldCount);
-				ParseRow(key);
-=======
-				if (!valid)
-				{
-					throw new AerospikeException.QueryTerminated();
-				}
-
 				ParseRow();
->>>>>>> 55e34978
 			}
 			return false;
 		}
 
-		protected internal abstract void ParseRow(Key key);
+		protected internal abstract void ParseRow();
 
 		protected internal Record ParseRecord()
 		{
@@ -162,10 +152,5 @@
 		{
 			executor.ChildFailure(e);
 		}
-<<<<<<< HEAD
-=======
-
-		protected internal abstract void ParseRow();
->>>>>>> 55e34978
 	}
 }