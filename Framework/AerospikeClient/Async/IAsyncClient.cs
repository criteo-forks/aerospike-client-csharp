--- conflicted
+++ resolved
@@ -835,7 +835,6 @@
         /// <returns>task monitor</returns>
         Task<object> Execute(WritePolicy policy, CancellationToken token, Key key, string packageName, string functionName, params Value[] functionArgs);
 
-<<<<<<< HEAD
 		/// <summary>
 		/// Asynchronously execute user defined function on server and return result.
 		/// The function operates on a single record.
@@ -917,8 +916,6 @@
 		/// <exception cref="AerospikeException">if queue is full</exception>
 		void Execute(BatchPolicy batchPolicy, BatchUDFPolicy udfPolicy, BatchRecordSequenceListener listener, Key[] keys, string packageName, string functionName, params Value[] functionArgs);
 
-=======
->>>>>>> 55e34978
 		//-------------------------------------------------------
 		// Query Operations
 		//-------------------------------------------------------
@@ -931,20 +928,13 @@
 		/// This method schedules the node's query commands with channel selectors and returns.
 		/// Selector threads will process the commands and send the results to the listener.
 		/// </para>
-<<<<<<< HEAD
+		/// <para>
+		/// Requires server version 6.0+ if using a secondary index query.
+		/// </para>
 		/// </summary>
 		/// <param name="policy">query configuration parameters, pass in null for defaults</param>
 		/// <param name="listener">where to send results</param>
-		/// <param name="statement">database query command parameters</param>
-=======
-		/// <para>
-		/// Requires server version 6.0+ if using a secondary index query.
-		/// </para>
-		/// </summary>
-		/// <param name="policy">query configuration parameters, pass in null for defaults</param>
-		/// <param name="listener">where to send results</param>
 		/// <param name="statement">query definition</param>
->>>>>>> 55e34978
 		/// <exception cref="AerospikeException">if query fails</exception>
 		void Query(QueryPolicy policy, RecordSequenceListener listener, Statement statement);
 
