/* 
 * Copyright 2012-2022 Aerospike, Inc.
 *
 * Portions may be licensed to Aerospike, Inc. under one or more contributor
 * license agreements.
 *
 * Licensed under the Apache License, Version 2.0 (the "License"); you may not
 * use this file except in compliance with the License. You may obtain a copy of
 * the License at http://www.apache.org/licenses/LICENSE-2.0
 *
 * Unless required by applicable law or agreed to in writing, software
 * distributed under the License is distributed on an "AS IS" BASIS, WITHOUT
 * WARRANTIES OR CONDITIONS OF ANY KIND, either express or implied. See the
 * License for the specific language governing permissions and limitations under
 * the License.
 */
using System;
using System.Net;
using System.Collections.Generic;

namespace Aerospike.Client
{
	public sealed class NodeValidator
	{
		internal Node fallback;
		internal string name;
		internal List<Host> aliases;
		internal Host primaryHost;
		internal IPEndPoint primaryAddress;
		internal Connection primaryConn;
		internal byte[] sessionToken;
		internal DateTime? sessionExpiration;
		internal uint features;

		/// <summary>
		/// Return first valid node referenced by seed host aliases. In most cases, aliases
		/// reference a single node.  If round robin DNS configuration is used, the seed host
		/// may have several addresses that reference different nodes in the cluster.
		/// </summary>
		public Node SeedNode(Cluster cluster, Host host, Peers peers)
		{
			name = null;
			aliases = null;
			primaryHost = null;
			primaryAddress = null;
			primaryConn = null;
			sessionToken = null;
			sessionExpiration = null;
			features = 0;

			IPAddress[] addresses = Connection.GetHostAddresses(host.name, cluster.connectionTimeout);
			Exception exception = null;

			// Try all addresses because they might point to different nodes.
			foreach (IPAddress address in addresses)
			{
				try
				{
					ValidateAddress(cluster, address, host.tlsName, host.port, true);

					// Only set aliases when they were not set by load balancer detection logic.
					if (this.aliases == null)
					{
						SetAliases(address, host.tlsName, host.port);
					}

					Node node = cluster.CreateNode(this, false);

					if (ValidatePeers(peers, node))
					{
						return node;
					}
				}
				catch (Exception e)
				{
					// Log exception and continue to next alias.
					if (Log.DebugEnabled())
					{
						Log.Debug("Address " + address + ' ' + host.port + " failed: " + Util.GetErrorMessage(e));
					}

					if (exception == null)
					{
						exception = e;
					}
				}
			}

			// Fallback signifies node exists, but is suspect.
			// Return null so other seeds can be tried.
			if (fallback != null)
			{
				return null;
			}

			// Exception can't be null here because Connection.GetHostAddresses()
			// will throw exception if aliases length is zero.
			throw exception;
		}

		private bool ValidatePeers(Peers peers, Node node)
		{
			try
			{
				peers.refreshCount = 0;
				node.RefreshPeers(peers);
			}
			catch (Exception)
			{
				node.Close();
				throw;
			}

			if (node.peersCount == 0)
			{
				// Node is suspect because multiple seeds are used and node does not have any peers.
				if (fallback == null)
				{
					fallback = node;
				}
				else
				{
					node.Close();
				}
				return false;
			}

			// Node is valid. Drop fallback if it exists.
			if (fallback != null)
			{
				if (Log.InfoEnabled())
				{
					Log.Info("Skip orphan node: " + fallback);
				}
				fallback.Close();
				fallback = null;
			}
			return true;
		}

		/// <summary>
		/// Verify that a host alias references a valid node.
		/// </summary>
		public void ValidateNode(Cluster cluster, Host host)
		{
			IPAddress[] addresses = Connection.GetHostAddresses(host.name, cluster.connectionTimeout);
			Exception exception = null;

			foreach (IPAddress address in addresses)
			{
				try
				{
					ValidateAddress(cluster, address, host.tlsName, host.port, false);
					SetAliases(address, host.tlsName, host.port);
					return;
				}
				catch (Exception e)
				{
					// Log exception and continue to next alias.
					if (Log.DebugEnabled())
					{
						Log.Debug("Address " + address + ' ' + host.port + " failed: " + Util.GetErrorMessage(e));
					}

					if (exception == null)
					{
						exception = e;
					}
				}
			}

			// Exception can't be null here because Connection.GetHostAddresses()
			// will throw exception if aliases length is zero.
			throw exception;
		}

		private void ValidateAddress(Cluster cluster, IPAddress address, string tlsName, int port, bool detectLoadBalancer)
		{
			IPEndPoint socketAddress = new IPEndPoint(address, port);
			Connection conn = (cluster.tlsPolicy != null) ?
				new TlsConnection(cluster.tlsPolicy, tlsName, socketAddress, cluster.connectionTimeout, null) :
				new Connection(socketAddress, cluster.connectionTimeout, null);

			try
			{
				if (cluster.authEnabled)
				{
					// Login
					AdminCommand admin = new AdminCommand(ThreadLocalData.GetBuffer(), 0);
					admin.Login(cluster, conn, out sessionToken, out sessionExpiration);

					if (cluster.tlsPolicy != null && cluster.tlsPolicy.forLoginOnly)
					{
						// Switch to using non-TLS socket.
						SwitchClear sc = new SwitchClear(cluster, conn, sessionToken);
						conn.Close();
						address = sc.clearAddress;
						socketAddress = sc.clearSocketAddress;
						conn = sc.clearConn;

						// Disable load balancer detection since non-TLS address has already
						// been retrieved via service info command.
						detectLoadBalancer = false;
					}
				}

				List<string> commands = new List<string>(5);
				commands.Add("node");
				commands.Add("partition-generation");
				commands.Add("features");

				bool hasClusterName = cluster.HasClusterName;

				if (hasClusterName)
				{
					commands.Add("cluster-name");
				}

				string addressCommand = null;

				if (detectLoadBalancer)
				{
					// Seed may be load balancer with changing address. Determine real address.
					addressCommand = (cluster.tlsPolicy != null) ?
						cluster.useServicesAlternate ? "service-tls-alt" : "service-tls-std" :
						cluster.useServicesAlternate ? "service-clear-alt" : "service-clear-std";

					commands.Add(addressCommand);
				}

				// Issue commands.
				Dictionary<string, string> map = Info.Request(conn, commands);

				// Node returned results.
				this.primaryHost = new Host(address.ToString(), tlsName, port);
				this.primaryAddress = socketAddress;
				this.primaryConn = conn;

				ValidateNode(map);
				ValidatePartitionGeneration(map);
				SetFeatures(map);

				if (hasClusterName)
				{
					ValidateClusterName(cluster, map);
				}

				if (addressCommand != null)
				{
					SetAddress(cluster, map, addressCommand, tlsName);
				}
			}
			catch (Exception)
			{
				conn.Close();
				throw;
			}
		}

		private void ValidateNode(Dictionary<string, string> map)
		{
			if (! map.TryGetValue("node", out this.name))
			{
				throw new AerospikeException.InvalidNode("Node name is null");
			}
		}				

		private void ValidatePartitionGeneration(Dictionary<string, string> map)
		{
			string genString;
			int gen;

			if (!map.TryGetValue("partition-generation", out genString))
			{
				throw new AerospikeException.InvalidNode("Node " + this.name + ' ' + this.primaryHost + " did not return partition-generation");
			}

			try
			{
				gen = Convert.ToInt32(genString);
			}
			catch (Exception)
			{
				throw new AerospikeException.InvalidNode("Node " + this.name + ' ' + this.primaryHost + " returned invalid partition-generation: " + genString);
			}

			if (gen == -1)
			{
				throw new AerospikeException.InvalidNode("Node " + this.name + ' ' + this.primaryHost + " is not yet fully initialized");
			}
		}
				
		private void SetFeatures(Dictionary<string, string> map)
		{
			try
			{
				string featuresString = map["features"];
				string[] list = featuresString.Split(';');

				foreach (string feature in list)
				{
					if (feature.Equals("pscans"))
					{
						this.features |= Node.HAS_PARTITION_SCAN;
					}
					else if (feature.Equals("query-show"))
					{
						this.features |= Node.HAS_QUERY_SHOW;
					}
<<<<<<< HEAD
					else if (feature.Equals("batch-any"))
					{
						this.features |= Node.HAS_BATCH_ANY;
=======
					else if (feature.Equals("pquery"))
					{
						this.features |= Node.HAS_PARTITION_QUERY;
>>>>>>> 55e34978
					}
				}
			}
			catch (Exception)
			{
				// Unexpected exception. Use defaults.
			}

			// This client requires partition scan support. Partition scans were first
			// supported in server version 4.9. Do not allow any server node into the
			// cluster that is running server version < 4.9.
			if ((this.features & Node.HAS_PARTITION_SCAN) == 0)
			{
				throw new AerospikeException("Node " + this.name + ' ' + this.primaryHost +
					" version < 4.9. This client requires server version >= 4.9");
			}
		}

		private void ValidateClusterName(Cluster cluster, Dictionary<string, string> map)
		{
			string id;

			if (!map.TryGetValue("cluster-name", out id) || !cluster.clusterName.Equals(id))
			{
				throw new AerospikeException.InvalidNode("Node " + this.name + ' ' + this.primaryHost + ' ' +
						" expected cluster name '" + cluster.clusterName + "' received '" + id + "'");
			}
		}

		private void SetAddress(Cluster cluster, Dictionary<string, string> map, string addressCommand, string tlsName)
		{
			string result;

			if (!map.TryGetValue(addressCommand, out result) || result == null || result.Length == 0)
			{
				// Server does not support service level call (service-clear-std, ...).
				// Load balancer detection is not possible.
				return;
			}

			List<Host> hosts = Host.ParseServiceHosts(result);
			Host h;

			// Search real hosts for seed.
			foreach (Host host in hosts)
			{
				h = host;

				string alt;
				if (cluster.ipMap != null && cluster.ipMap.TryGetValue(h.name, out alt))
				{
					h = new Host(alt, h.port);
				}

				if (h.Equals(this.primaryHost))
				{
					// Found seed which is not a load balancer.
					return;
				}
			}

			// Seed not found, so seed is probably a load balancer.
			// Find first valid real host.
			foreach (Host host in hosts)
			{
				try
				{
					h = host;

					string alt;
					if (cluster.ipMap != null && cluster.ipMap.TryGetValue(h.name, out alt))
					{
						h = new Host(alt, h.port);
					}

					IPAddress[] addresses = Connection.GetHostAddresses(h.name, cluster.connectionTimeout);

					foreach (IPAddress address in addresses)
					{
						try
						{
							IPEndPoint socketAddress = new IPEndPoint(address, h.port);
							Connection conn = (cluster.tlsPolicy != null) ?
								new TlsConnection(cluster.tlsPolicy, tlsName, socketAddress, cluster.connectionTimeout, null) :
								new Connection(socketAddress, cluster.connectionTimeout, null);

							try
							{
								if (this.sessionToken != null)
								{
									if (!AdminCommand.Authenticate(cluster, conn, this.sessionToken))
									{
										throw new AerospikeException("Authentication failed");
									}
								}

								// Authenticated connection.  Set real host.
								SetAliases(address, tlsName, h.port);
								this.primaryHost = new Host(address.ToString(), tlsName, h.port);
								this.primaryAddress = socketAddress;
								this.primaryConn.Close();
								this.primaryConn = conn;
								return;
							}
							catch (Exception)
							{
								conn.Close();
							}
						}
						catch (Exception)
						{
							// Try next address.
						}
					}
				}
				catch (Exception)
				{
					// Try next host.
				}
			}

			// Failed to find a valid address. IP Address is probably internal on the cloud
			// because the server access-address is not configured.  Log warning and continue
			// with original seed.
			if (Log.InfoEnabled())
			{
				Log.Info("Invalid address " + result + ". access-address is probably not configured on server.");
			}
		}
		
		private void SetAliases(IPAddress address, string tlsName, int port)
		{
			// Add capacity for current address plus IPV6 address and hostname.
			this.aliases = new List<Host>(3);
			this.aliases.Add(new Host(address.ToString(), tlsName, port));
		}
	}

	sealed class SwitchClear
	{
		internal IPAddress clearAddress;
		internal IPEndPoint clearSocketAddress;
		internal Connection clearConn;

		// Switch from TLS connection to non-TLS connection.
		internal SwitchClear(Cluster cluster, Connection conn, byte[] sessionToken)
		{
			// Obtain non-TLS addresses.
			string command = cluster.useServicesAlternate ? "service-clear-alt" : "service-clear-std";
			string result = Info.Request(conn, command);
			List<Host> hosts = Host.ParseServiceHosts(result);
			Host clearHost;

			// Find first valid non-TLS host.
			foreach (Host host in hosts)
			{
				try
				{
					clearHost = host;

					string alternativeHost;
					if (cluster.ipMap != null && cluster.ipMap.TryGetValue(clearHost.name, out alternativeHost))
					{
						clearHost = new Host(alternativeHost, clearHost.port);
					}

					IPAddress[] addresses = Connection.GetHostAddresses(clearHost.name, cluster.connectionTimeout);

					foreach (IPAddress ia in addresses)
					{
						try
						{
							clearAddress = ia;
							clearSocketAddress = new IPEndPoint(ia, clearHost.port);
							clearConn = new Connection(clearSocketAddress, cluster.connectionTimeout, null);

							try
							{
								if (sessionToken != null)
								{
									if (!AdminCommand.Authenticate(cluster, clearConn, sessionToken))
									{
										throw new AerospikeException("Authentication failed");
									}
								}
								return; // Authenticated clear connection.
							}
							catch (Exception)
							{
								clearConn.Close();
							}
						}
						catch (Exception)
						{
							// Try next address.
						}
					}
				}
				catch (Exception)
				{
					// Try next host.
				}
			}
			throw new AerospikeException("Invalid non-TLS address: " + result);
		}
	}
}<|MERGE_RESOLUTION|>--- conflicted
+++ resolved
@@ -307,15 +307,13 @@
 					{
 						this.features |= Node.HAS_QUERY_SHOW;
 					}
-<<<<<<< HEAD
 					else if (feature.Equals("batch-any"))
 					{
 						this.features |= Node.HAS_BATCH_ANY;
-=======
+					}
 					else if (feature.Equals("pquery"))
 					{
 						this.features |= Node.HAS_PARTITION_QUERY;
->>>>>>> 55e34978
 					}
 				}
 			}
